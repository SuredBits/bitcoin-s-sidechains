import sbt._
import Keys._ 
object BitcoinSCoreBuild extends Build {

  val appName = "bitcoin-s-core"
  val appV = "0.0.1" 
  val scalaV = "2.11.7"
  val organization = "org.bitcoins.core"
  val slf4jV = "1.7.5"
  val logbackV = "1.0.13"
  val appDependencies = Seq(
    "org.scalatest" % "scalatest_2.11" % "2.2.0",
    ("org.bitcoinj" % "bitcoinj-core" % "0.13.3" % "test").exclude("org.slf4j", "slf4j-api"),
    "com.madgag.spongycastle" % "core" % "1.51.0.0",
    "org.slf4j" % "slf4j-api" % slf4jV /*% "provided"*/,
    "io.spray" %%  "spray-json" % "1.3.0" withSources() withJavadoc(),
    "ch.qos.logback" % "logback-classic" % logbackV,
    "org.scalacheck" %% "scalacheck" % "1.13.0" withSources() withJavadoc()
  )
  
  val main = Project(appName, file(".")).enablePlugins().settings(
    version := appV,
    scalaVersion := scalaV,
    resolvers += Resolver.sonatypeRepo("releases"),  
    libraryDependencies ++= appDependencies,
<<<<<<< HEAD
    scalacOptions ++= Seq("-unchecked", "-deprecation"),
    initialCommands in console :=
      """
        |import org.bitcoins.core.protocol.transaction._
        |import org.bitcoins.core.protocol.script._
        |import org.bitcoins.core.crypto._
        |import org.bitcoins.core.script.crypto._
        |import org.bitcoins.core.script._
        |import org.bitcoins.core.util._
        |import org.bitcoins.core.number._
        |import org.bitcoins.core.config._
        |import org.bitcoins.core.protocol._
        |import org.bitcoins.core.script.constant._
        |import org.bitcoins.core.util.BitcoinScriptUtil
        |import org.bitcoins.core.currency._
        |import org.bitcoins.core.script.interpreter._
        |import org.bitcoins.core.gen._
        |import org.bitcoins.core.policy._
        |
        |
        |val base = Base58
        |val util = BitcoinSUtil
        |val crypto = CryptoUtil
        |val script = BitcoinScriptUtil
        |val parser = org.bitcoins.core.serializers.script.ScriptParser
        |val interpreter = ScriptInterpreter
      """.stripMargin
=======
    scalacOptions ++= Seq("-unchecked", "-deprecation", "-feature")  
>>>>>>> 0727b417
  )
} <|MERGE_RESOLUTION|>--- conflicted
+++ resolved
@@ -23,36 +23,6 @@
     scalaVersion := scalaV,
     resolvers += Resolver.sonatypeRepo("releases"),  
     libraryDependencies ++= appDependencies,
-<<<<<<< HEAD
-    scalacOptions ++= Seq("-unchecked", "-deprecation"),
-    initialCommands in console :=
-      """
-        |import org.bitcoins.core.protocol.transaction._
-        |import org.bitcoins.core.protocol.script._
-        |import org.bitcoins.core.crypto._
-        |import org.bitcoins.core.script.crypto._
-        |import org.bitcoins.core.script._
-        |import org.bitcoins.core.util._
-        |import org.bitcoins.core.number._
-        |import org.bitcoins.core.config._
-        |import org.bitcoins.core.protocol._
-        |import org.bitcoins.core.script.constant._
-        |import org.bitcoins.core.util.BitcoinScriptUtil
-        |import org.bitcoins.core.currency._
-        |import org.bitcoins.core.script.interpreter._
-        |import org.bitcoins.core.gen._
-        |import org.bitcoins.core.policy._
-        |
-        |
-        |val base = Base58
-        |val util = BitcoinSUtil
-        |val crypto = CryptoUtil
-        |val script = BitcoinScriptUtil
-        |val parser = org.bitcoins.core.serializers.script.ScriptParser
-        |val interpreter = ScriptInterpreter
-      """.stripMargin
-=======
     scalacOptions ++= Seq("-unchecked", "-deprecation", "-feature")  
->>>>>>> 0727b417
   )
 } 