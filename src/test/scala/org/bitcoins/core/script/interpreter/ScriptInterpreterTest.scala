package org.bitcoins.core.script.interpreter


import org.bitcoins.core.crypto.{ECPrivateKey, TransactionSignatureComponent, TransactionSignatureSerializer}
import org.bitcoins.core.currency.CurrencyUnits
import org.bitcoins.core.gen.TransactionGenerators
import org.bitcoins.core.number.UInt32
import org.bitcoins.core.policy.Policy
import org.bitcoins.core.protocol.script._
import org.bitcoins.core.protocol.transaction.WitnessTransaction
import org.bitcoins.core.script.ScriptProgram
import org.bitcoins.core.script.flag.ScriptFlagFactory
import org.bitcoins.core.script.interpreter.testprotocol.CoreTestCaseProtocol._
import org.bitcoins.core.script.interpreter.testprotocol.{CoreTestCase, CoreTestCaseProtocol}
import org.bitcoins.core.script.result.ScriptErrorUnsatisfiedLocktime
import org.bitcoins.core.util._
import org.scalatest.{FlatSpec, MustMatchers}
import spray.json._

import scala.io.Source
/**
 * Created by chris on 1/6/16.
 */
class ScriptInterpreterTest extends FlatSpec with MustMatchers with ScriptInterpreter with BitcoinSLogger {

  "ScriptInterpreter" must "evaluate all the scripts from the bitcoin core script_tests.json" in {

    val source = Source.fromURL(getClass.getResource("/script_tests.json"))


    //use this to represent a single test case from script_valid.json
/*    val lines =
        """
<<<<<<< HEAD
          | [ ["", "0 0 0 1 CHECKMULTISIG VERIFY DEPTH 0 EQUAL", "P2SH,STRICTENC", "OK", "Zero sigs means no sigs are checked"]]
=======
          | [ ["1","NOP1 CHECKLOCKTIMEVERIFY CHECKSEQUENCEVERIFY NOP4 NOP5 NOP6 NOP7 NOP8 NOP9 NOP10 1 EQUAL", "P2SH,STRICTENC", "OK"]]
>>>>>>> a8c7ea1c
   """.stripMargin*/
    val lines = try source.getLines.filterNot(_.isEmpty).map(_.trim) mkString "\n" finally source.close()
    val json = lines.parseJson
    val testCasesOpt : Seq[Option[CoreTestCase]] = json.convertTo[Seq[Option[CoreTestCase]]]
    val testCases : Seq[CoreTestCase] = testCasesOpt.flatten
    for {
      testCase <- testCases
      (creditingTx,outputIndex) = TransactionTestUtil.buildCreditingTransaction(testCase.scriptPubKey, testCase.witness.map(_._2))
      (tx,inputIndex) = TransactionTestUtil.buildSpendingTransaction(creditingTx,testCase.scriptSig,outputIndex, testCase.witness)
    } yield {
      logger.info("Raw test case: " + testCase.raw)
      logger.info("Parsed ScriptSig: " + testCase.scriptSig)
      logger.info("Parsed ScriptPubKey: " + testCase.scriptPubKey)
      logger.debug("Parsed scriptPubKey asm: " + testCase.scriptPubKey.asm)
      logger.info("Parsed tx: " + tx.hex)
      logger.info("Flags: " + testCase.flags)
      logger.info("Comments: " + testCase.comments)
      val scriptPubKey = ScriptPubKey.fromAsm(testCase.scriptPubKey.asm)
      val flags = ScriptFlagFactory.fromList(testCase.flags)
      val witness = testCase.witness
      logger.info("Flags after parsing: " + flags)
      logger.info("Witness after parsing: " + witness)
      val program = witness match {
        case Some((w, amount)) => ScriptProgram(tx.asInstanceOf[WitnessTransaction], scriptPubKey,
          inputIndex, flags, amount)
        case None => ScriptProgram(tx, scriptPubKey, inputIndex, flags)
      }
      withClue(testCase.raw) {
        ScriptInterpreter.run(program) must equal (testCase.expectedResult)
      }
    }
  }
}<|MERGE_RESOLUTION|>--- conflicted
+++ resolved
@@ -31,11 +31,7 @@
     //use this to represent a single test case from script_valid.json
 /*    val lines =
         """
-<<<<<<< HEAD
           | [ ["", "0 0 0 1 CHECKMULTISIG VERIFY DEPTH 0 EQUAL", "P2SH,STRICTENC", "OK", "Zero sigs means no sigs are checked"]]
-=======
-          | [ ["1","NOP1 CHECKLOCKTIMEVERIFY CHECKSEQUENCEVERIFY NOP4 NOP5 NOP6 NOP7 NOP8 NOP9 NOP10 1 EQUAL", "P2SH,STRICTENC", "OK"]]
->>>>>>> a8c7ea1c
    """.stripMargin*/
     val lines = try source.getLines.filterNot(_.isEmpty).map(_.trim) mkString "\n" finally source.close()
     val json = lines.parseJson
