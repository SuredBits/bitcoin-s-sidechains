package org.bitcoins.core.script.interpreter

import java.io.File

import com.sun.org.apache.bcel.internal.generic.NOP
import org.bitcoins.core.protocol.script.{EmptyScriptSignature, ScriptPubKey, ScriptSignature}
import org.bitcoins.core.script.ScriptProgram
import org.bitcoins.core.script.bitwise.{OP_EQUAL, OP_EQUALVERIFY}
import org.bitcoins.core.script.constant._
import org.bitcoins.core.script.control.OP_VERIFY
import org.bitcoins.core.script.crypto.{OP_CHECKSIG, OP_HASH160, SIGHASH_ALL}
import org.bitcoins.core.script.flag.{ScriptFlagFactory, ScriptVerifyP2SH}
import org.bitcoins.core.script.interpreter.testprotocol.{CoreTestCase, CoreTestCaseProtocol}
import org.bitcoins.core.script.reserved.OP_NOP
import org.bitcoins.core.script.stack.OP_DUP
import org.bitcoins.core.util._
import org.scalatest.{FlatSpec, MustMatchers}
import org.slf4j.LoggerFactory
import CoreTestCaseProtocol._
import org.bitcoins.core.crypto.{ECFactory, TransactionSignatureSerializer}
import org.bitcoins.core.policy.Policy
import org.bitcoins.core.protocol.transaction.Transaction
import org.bitcoins.core.protocol.transaction.testprotocol.CoreTransactionTestCase
import org.bitcoins.core.script.result.ScriptOk
import spray.json._

import scala.io.Source
/**
 * Created by chris on 1/6/16.
 */
class ScriptInterpreterTest extends FlatSpec with MustMatchers with ScriptInterpreter with BitcoinSLogger {

  "ScriptInterpreter" must "evaluate all the scripts from the bitcoin core script_tests.json" in {

    val source = Source.fromURL(getClass.getResource("/script_tests.json"))


    //use this to represent a single test case from script_valid.json
    /*val lines =
        """
<<<<<<< HEAD
          | [[
          |    "0x48 0x3045022100e58c2307fb6569d0f25b4375f1074e48592bfc62d423bdc8f016365c980c0ae602204984523016f6320dc275cb90c6c1be80b4c9753de2e9fe19f2e5290844587da101 0x20 0x0228b426496c6a96846561a40b241ead0e03fe217d52de26cf2e707f0f181999fb 0x19 0x76a914364ddb17f9997cd91984c897eb5c0123f0a4b43f88ac",
          |    "HASH160 0x14 0x8a24f3c75f6d401a977bc63f854cc5d7dadfa7de EQUAL",
          |    "P2SH",
               "OK",
          |    "P2SH(P2PKH)"
          |]]
   """.stripMargin*/
=======
          | [ ["NOP 0x01 1", "HASH160 0x14 0xda1745e9b549bd0bfa1a569971c77eba30cd5a4b EQUAL", "P2SH,STRICTENC", "SIG_PUSHONLY", "Tests for Script.IsPushOnly()"]]
""".stripMargin*/
>>>>>>> 7b564bec
    val lines = try source.getLines.filterNot(_.isEmpty).map(_.trim) mkString "\n" finally source.close()
    val json = lines.parseJson
    val testCasesOpt : Seq[Option[CoreTestCase]] = json.convertTo[Seq[Option[CoreTestCase]]]
    val testCases : Seq[CoreTestCase] = testCasesOpt.flatten
    for {
      testCase <- testCases
      (creditingTx,outputIndex) = TransactionTestUtil.buildCreditingTransaction(testCase.scriptPubKey)
      (tx,inputIndex) = TransactionTestUtil.buildSpendingTransaction(creditingTx,testCase.scriptSig,outputIndex)
    } yield {
      logger.info("Raw test case: " + testCase.raw)
      logger.info("Parsed ScriptSig: " + testCase.scriptSig)
      logger.info("Parsed ScriptPubKey: " + testCase.scriptPubKey)
      logger.info("Flags: " + testCase.flags)
      logger.info("Comments: " + testCase.comments)
      val scriptPubKey = ScriptPubKey.fromAsm(testCase.scriptPubKey.asm)
      val flags = ScriptFlagFactory.fromList(testCase.flags)
      logger.info("Flags after parsing: " + flags)
      val program = ScriptProgram(tx,scriptPubKey,inputIndex,flags)
      withClue(testCase.raw) {
        ScriptInterpreter.run(program) must equal (testCase.expectedResult)
      }
    }
  }

}<|MERGE_RESOLUTION|>--- conflicted
+++ resolved
@@ -17,7 +17,7 @@
 import org.scalatest.{FlatSpec, MustMatchers}
 import org.slf4j.LoggerFactory
 import CoreTestCaseProtocol._
-import org.bitcoins.core.crypto.{ECFactory, TransactionSignatureSerializer}
+import org.bitcoins.core.crypto.{TransactionSignatureSerializer}
 import org.bitcoins.core.policy.Policy
 import org.bitcoins.core.protocol.transaction.Transaction
 import org.bitcoins.core.protocol.transaction.testprotocol.CoreTransactionTestCase
@@ -38,7 +38,6 @@
     //use this to represent a single test case from script_valid.json
     /*val lines =
         """
-<<<<<<< HEAD
           | [[
           |    "0x48 0x3045022100e58c2307fb6569d0f25b4375f1074e48592bfc62d423bdc8f016365c980c0ae602204984523016f6320dc275cb90c6c1be80b4c9753de2e9fe19f2e5290844587da101 0x20 0x0228b426496c6a96846561a40b241ead0e03fe217d52de26cf2e707f0f181999fb 0x19 0x76a914364ddb17f9997cd91984c897eb5c0123f0a4b43f88ac",
           |    "HASH160 0x14 0x8a24f3c75f6d401a977bc63f854cc5d7dadfa7de EQUAL",
@@ -47,10 +46,6 @@
           |    "P2SH(P2PKH)"
           |]]
    """.stripMargin*/
-=======
-          | [ ["NOP 0x01 1", "HASH160 0x14 0xda1745e9b549bd0bfa1a569971c77eba30cd5a4b EQUAL", "P2SH,STRICTENC", "SIG_PUSHONLY", "Tests for Script.IsPushOnly()"]]
-""".stripMargin*/
->>>>>>> 7b564bec
     val lines = try source.getLines.filterNot(_.isEmpty).map(_.trim) mkString "\n" finally source.close()
     val json = lines.parseJson
     val testCasesOpt : Seq[Option[CoreTestCase]] = json.convertTo[Seq[Option[CoreTestCase]]]
