package org.bitcoins.core.script.interpreter

import org.bitcoins.core.consensus.Consensus
import org.bitcoins.core.crypto.{BaseTransactionSignatureComponent, WitnessV0TransactionSignatureComponent}
import org.bitcoins.core.currency.{CurrencyUnit, CurrencyUnits}
import org.bitcoins.core.protocol.CompactSizeUInt
import org.bitcoins.core.protocol.script._
import org.bitcoins.core.protocol.transaction.{BaseTransaction, EmptyTransactionOutPoint, Transaction, WitnessTransaction}
import org.bitcoins.core.script._
import org.bitcoins.core.script.arithmetic._
import org.bitcoins.core.script.bitwise._
import org.bitcoins.core.script.constant.{ScriptToken, _}
import org.bitcoins.core.script.control._
import org.bitcoins.core.script.crypto._
import org.bitcoins.core.script.flag._
import org.bitcoins.core.script.locktime.{LockTimeInterpreter, OP_CHECKLOCKTIMEVERIFY, OP_CHECKSEQUENCEVERIFY}
import org.bitcoins.core.script.reserved._
import org.bitcoins.core.script.result._
import org.bitcoins.core.script.splice._
import org.bitcoins.core.script.stack._
import org.bitcoins.core.util.{BitcoinSLogger, BitcoinSUtil, BitcoinScriptUtil}

import scala.annotation.tailrec

/**
 * Created by chris on 1/6/16.
 */
trait ScriptInterpreter extends CryptoInterpreter with StackInterpreter with ControlOperationsInterpreter
  with BitwiseInterpreter with ConstantInterpreter with ArithmeticInterpreter with SpliceInterpreter
  with LockTimeInterpreter with BitcoinSLogger {

  /**
   * Currently bitcoin core limits the maximum number of non-push operations per script
   * to 201
   */
  private lazy val maxScriptOps = 201

  /** We cannot push an element larger than 520 bytes onto the stack */
  private lazy val maxPushSize = 520

  /**
   * Runs an entire script though our script programming language and
   * returns a [[ScriptResult]] indicating if the script was valid, or if not what error it encountered
   */
  def run(program : PreExecutionScriptProgram) : ScriptResult = {
    val scriptSig = program.txSignatureComponent.scriptSignature
    val scriptPubKey = program.txSignatureComponent.scriptPubKey
    val flags = program.flags
    val p2shEnabled = ScriptFlagUtil.p2shEnabled(flags)
    val segwitEnabled = ScriptFlagUtil.segWitEnabled(flags)
    val executedProgram : ExecutedScriptProgram = if (ScriptFlagUtil.requirePushOnly(flags)
      && !BitcoinScriptUtil.isPushOnly(program.script)) {
      logger.error("We can only have push operations inside of the script sig when the SIGPUSHONLY flag is set")
      ScriptProgram(program,ScriptErrorSigPushOnly)
    } else if (scriptSig.isInstanceOf[P2SHScriptSignature] && p2shEnabled &&
      !BitcoinScriptUtil.isPushOnly(scriptSig.asm)) {
      logger.error("P2SH scriptSigs are required to be push only by definition - see BIP16, got: " + scriptSig.asm)
      ScriptProgram(program,ScriptErrorSigPushOnly)
    } else {
      val scriptSigExecutedProgram = loop(program,0)
      val t = scriptSigExecutedProgram.txSignatureComponent
      val scriptPubKeyProgram = ScriptProgram(t, scriptSigExecutedProgram.stack, t.scriptPubKey.asm,
        t.scriptPubKey.asm)
      val scriptPubKeyExecutedProgram : ExecutedScriptProgram = loop(scriptPubKeyProgram,0)
      if (scriptSigExecutedProgram.error.isDefined) {
        scriptSigExecutedProgram
      } else if (scriptPubKeyExecutedProgram.error.isDefined || scriptPubKeyExecutedProgram.stackTopIsFalse) {
        scriptPubKeyExecutedProgram
      } else {
        scriptPubKey match {
          case witness : WitnessScriptPubKey =>
            if (segwitEnabled) executeSegWitScript(scriptPubKeyExecutedProgram,witness)
            else scriptPubKeyExecutedProgram
          case p2sh : P2SHScriptPubKey =>
            if (p2shEnabled) executeP2shScript(scriptSigExecutedProgram, program, p2sh)
            else scriptPubKeyExecutedProgram
          case _ : P2PKHScriptPubKey | _: P2PKScriptPubKey | _: MultiSignatureScriptPubKey | _: CSVScriptPubKey |
              _ : CLTVScriptPubKey | _ : NonStandardScriptPubKey | _ : WitnessCommitment | EmptyScriptPubKey =>
            scriptPubKeyExecutedProgram
        }
      }
    }
    logger.debug("Executed Script Program: " + executedProgram)
    if (executedProgram.error.isDefined) executedProgram.error.get
    else if (hasUnexpectedWitness(program)) {
      //note: the 'program' value we pass above is intentional, we need to check the original program
      //as the 'executedProgram' may have had the scriptPubKey value changed to the rebuilt ScriptPubKey of the witness program

      ScriptErrorWitnessUnexpected
    }
    else if (executedProgram.stackTopIsTrue && flags.contains(ScriptVerifyCleanStack)) {
      //require that the stack after execution has exactly one element on it
      if (executedProgram.stack.size == 1) ScriptOk
      else ScriptErrorCleanStack
    } else if (executedProgram.stackTopIsTrue) ScriptOk
    else ScriptErrorEvalFalse
  }

  /**
    * P2SH scripts are unique in their evaluation, first the scriptSignature must be added to the stack, next the
    * p2sh scriptPubKey must be run to make sure the serialized redeem script hashes to the value found in the p2sh
    * scriptPubKey, then finally the serialized redeemScript is decoded and run with the arguments in the p2sh script signature
    * a p2sh script returns true if both of those intermediate steps evaluate to true
    *
    * @param scriptPubKeyExecutedProgram the program with the script signature pushed onto the stack
    * @param originalProgram the original program, used for setting errors & checking that the original script signature contains push only tokens
    * @param p2shScriptPubKey the p2sh scriptPubKey that contains the value the redeemScript must hash to
    * @return the executed program
    */
  private def executeP2shScript(scriptPubKeyExecutedProgram : ExecutedScriptProgram, originalProgram : ScriptProgram, p2shScriptPubKey : P2SHScriptPubKey) : ExecutedScriptProgram = {

    /** Helper function to actually run a p2sh script */
    def run(p: ExecutedScriptProgram, stack : Seq[ScriptToken], s: ScriptPubKey): ExecutedScriptProgram = {
      logger.debug("Running p2sh script: " + stack)
      val p2shRedeemScriptProgram = ScriptProgram(p.txSignatureComponent,stack.tail,
        s.asm)
      if (ScriptFlagUtil.requirePushOnly(p2shRedeemScriptProgram.flags) && !BitcoinScriptUtil.isPushOnly(s.asm)) {
        logger.error("p2sh redeem script must be push only operations whe SIGPUSHONLY flag is set")
        ScriptProgram(p2shRedeemScriptProgram,ScriptErrorSigPushOnly)
      } else loop(p2shRedeemScriptProgram,0)
    }

    val scriptSig = scriptPubKeyExecutedProgram.txSignatureComponent.scriptSignature
    val scriptSigAsm : Seq[ScriptToken] = scriptSig.asm
    //need to check if the scriptSig is push only as required by bitcoin core
    //https://github.com/bitcoin/bitcoin/blob/528472111b4965b1a99c4bcf08ac5ec93d87f10f/src/script/interpreter.cpp#L1419
    if (!BitcoinScriptUtil.isPushOnly(scriptSigAsm)) {
      ScriptProgram(scriptPubKeyExecutedProgram,ScriptErrorSigPushOnly)
    } else if (scriptPubKeyExecutedProgram.error.isDefined) {
      scriptPubKeyExecutedProgram
    } else {
      scriptPubKeyExecutedProgram.stackTopIsTrue match {
        case true =>
          logger.debug("Hashes matched between the p2shScriptSignature & the p2shScriptPubKey")
          //we need to run the deserialized redeemScript & the scriptSignature without the serialized redeemScript
          val stack = scriptPubKeyExecutedProgram.stack
          val redeemScriptBytes = stack.head.bytes
          val c = CompactSizeUInt.calculateCompactSizeUInt(redeemScriptBytes)
          val redeemScript = ScriptPubKey(c.bytes ++ redeemScriptBytes)
          redeemScript match {
            case w : WitnessScriptPubKey =>
              val pushOp = BitcoinScriptUtil.calculatePushOp(redeemScriptBytes)
              val expectedScriptBytes = pushOp.flatMap(_.bytes) ++ redeemScriptBytes
              val flags = scriptPubKeyExecutedProgram.flags
              val segwitEnabled = ScriptFlagUtil.segWitEnabled(flags)
              if (segwitEnabled && (scriptSig.asmBytes == expectedScriptBytes)) {
                // The scriptSig must be _exactly_ a single push of the redeemScript. Otherwise we
                // reintroduce malleability.
                logger.info("redeem script was witness script pubkey, segwit was enabled, scriptSig was single push of redeemScript")
                executeSegWitScript(scriptPubKeyExecutedProgram,w)
              } else if (segwitEnabled && (scriptSig.asmBytes != expectedScriptBytes)) {
                logger.error("Segwit was enabled, but p2sh redeem script was malleated")
                logger.error("ScriptSig bytes: " + scriptSig.hex)
                logger.error("expected scriptsig bytes: " + BitcoinSUtil.encodeHex(expectedScriptBytes))
                ScriptProgram(scriptPubKeyExecutedProgram, ScriptErrorWitnessMalleatedP2SH)
              } else {
                logger.warn("redeem script was witness script pubkey, segwit was NOT enabled")
                //treat the segwit scriptpubkey as any other redeem script
                run(scriptPubKeyExecutedProgram,stack,w)
              }
            case s @ (_ : P2SHScriptPubKey | _ : P2PKHScriptPubKey | _ : P2PKScriptPubKey | _ : MultiSignatureScriptPubKey |
              _ : CLTVScriptPubKey | _ : CSVScriptPubKey | _: NonStandardScriptPubKey | _ : WitnessCommitment | EmptyScriptPubKey) =>
              logger.debug("redeemScript: " + s.asm)
              run(scriptPubKeyExecutedProgram,stack,s)
          }
        case false =>
          logger.warn("P2SH scriptPubKey hash did not match the hash for the serialized redeemScript")
          scriptPubKeyExecutedProgram
      }
    }

  }

  /** Runs a segwit script through our interpreter, mimics this functionality in bitcoin core:
    * [[https://github.com/bitcoin/bitcoin/blob/528472111b4965b1a99c4bcf08ac5ec93d87f10f/src/script/interpreter.cpp#L1441-L1452]]
    * @param scriptPubKeyExecutedProgram the program with the [[ScriptPubKey]] executed
    * @return
    */
  private def executeSegWitScript(scriptPubKeyExecutedProgram: ExecutedScriptProgram, witnessScriptPubKey: WitnessScriptPubKey): ExecutedScriptProgram = {
    scriptPubKeyExecutedProgram.txSignatureComponent match {
      case b : BaseTransactionSignatureComponent =>
        logger.error("Cannot verify witness program with a BaseTransactionSignatureComponent")
        ScriptProgram(scriptPubKeyExecutedProgram,ScriptErrorWitnessProgramWitnessEmpty)
      case w : WitnessV0TransactionSignatureComponent =>
        val scriptSig = scriptPubKeyExecutedProgram.txSignatureComponent.scriptSignature
        val (witnessVersion,witnessProgram) = (witnessScriptPubKey.witnessVersion, witnessScriptPubKey.witnessProgram)
        val witness = w.witness

        //scriptsig must be empty if we have raw p2wsh
        //if script pubkey is a P2SHScriptPubKey then we have P2SH(P2WSH)
        if (scriptSig != EmptyScriptSignature && !w.scriptPubKey.isInstanceOf[P2SHScriptPubKey]) ScriptProgram(scriptPubKeyExecutedProgram,ScriptErrorWitnessMalleated)
        else if (witness.stack.exists(_.size > maxPushSize)) ScriptProgram(scriptPubKeyExecutedProgram, ScriptErrorPushSize)
        else verifyWitnessProgram(witnessVersion, witness, witnessProgram, w)
    }
  }

  /** Verifies a segregated witness program by running it through the interpreter
    * [[https://github.com/bitcoin/bitcoin/blob/f8528134fc188abc5c7175a19680206964a8fade/src/script/interpreter.cpp#L1302]]*/
  private def verifyWitnessProgram(witnessVersion: WitnessVersion, scriptWitness: ScriptWitness, witnessProgram: Seq[ScriptToken],
                                   witnessTxSigComponent: WitnessV0TransactionSignatureComponent): ExecutedScriptProgram = {

    /** Helper function to run the post segwit execution checks */
    def postSegWitProgramChecks(evaluated: ExecutedScriptProgram): ExecutedScriptProgram = {
      logger.debug("Stack after evaluating witness: " + evaluated.stack)
      if (evaluated.error.isDefined) evaluated
      else if (evaluated.stack.size != 1 || evaluated.stackTopIsFalse) ScriptProgram(evaluated,ScriptErrorEvalFalse)
      else evaluated
    }

    witnessVersion match {
      case WitnessVersion0 =>
        val either: Either[(Seq[ScriptToken], ScriptPubKey),ScriptError] = witnessVersion.rebuild(scriptWitness, witnessProgram)
        either match {
          case Left((stack,scriptPubKey)) =>
            val w = witnessTxSigComponent
            val newProgram = ScriptProgram(w.transaction,scriptPubKey,w.inputIndex,stack,scriptPubKey.asm, scriptPubKey.asm,Nil,
              w.flags,w.sigVersion,w.amount)
            val evaluated = loop(newProgram,0)
            postSegWitProgramChecks(evaluated)
          case Right(err) =>
            val program = ScriptProgram(witnessTxSigComponent)
            ScriptProgram(program,err)
        }
      case UnassignedWitness =>
        logger.warn("Unassigned witness inside of witness script pubkey")
        val w = witnessTxSigComponent
        val flags = w.flags
        val discourageUpgradableWitnessVersion = ScriptFlagUtil.discourageUpgradableWitnessProgram(flags)
        val program = ScriptProgram(w.transaction,w.scriptPubKey,w.inputIndex,Nil,Nil, w.scriptPubKey.asm,Nil,
          w.flags,w.sigVersion,w.amount)
        if (discourageUpgradableWitnessVersion) {
          ScriptProgram(program,UnassignedWitness.rebuild(scriptWitness, witnessProgram).right.get)
        } else {
          //if we are not discouraging upgradable ops, we just trivially return the program with an OP_TRUE on the stack
          //see: https://github.com/bitcoin/bitcoin/blob/b83264d9c7a8ddb79f64bd9540caddc8632ef31f/src/script/interpreter.cpp#L1386-L1389
          val evaluated = loop(ScriptProgram(program,Seq(OP_TRUE),ScriptProgram.Stack),0)
          evaluated
        }

    }
  }

  /**
    * The execution loop for a script
    *
    * @param program the program whose script needs to be evaluated
    * @return program the final state of the program after being evaluated by the interpreter
    */
  @tailrec
  private def loop(program : ScriptProgram, opCount: Int) : ExecutedScriptProgram = {
    logger.debug("Stack: " + program.stack)
    logger.debug("Script: " + program.script)
    if (opCount > maxScriptOps && !program.isInstanceOf[ExecutedScriptProgram]) {
      logger.error("We have reached the maximum amount of script operations allowed")
      logger.error("Here are the remaining operations in the script: " + program.script)
      loop(ScriptProgram(program,ScriptErrorOpCount),opCount)
    } else if (program.script.flatMap(_.bytes).size > 10000 && !program.isInstanceOf[ExecutedScriptProgram]) {
      logger.error("We cannot run a script that is larger than 10,000 bytes")
      program match {
        case p : PreExecutionScriptProgram =>
          loop(ScriptProgram(ScriptProgram.toExecutionInProgress(p), ScriptErrorScriptSize),opCount)
        case _ : ExecutionInProgressScriptProgram | _ : ExecutedScriptProgram =>
          loop(ScriptProgram(program, ScriptErrorScriptSize),opCount)
      }
    } else {
      program match {
        case p : PreExecutionScriptProgram => loop(ScriptProgram.toExecutionInProgress(p,Some(p.stack)),opCount)
        case p : ExecutedScriptProgram =>
          val countedOps = program.originalScript.map(BitcoinScriptUtil.countsTowardsScriptOpLimit(_)).count(_ == true)
          logger.info("Counted ops: " + countedOps)
          if (countedOps > maxScriptOps && p.error.isEmpty) {
            loop(ScriptProgram(p,ScriptErrorOpCount),opCount)
          } else p

        case p : ExecutionInProgressScriptProgram =>
          p.script match {
            //if at any time we see that the program is not valid
            //cease script execution
            case _ if p.script.intersect(Seq(OP_VERIF, OP_VERNOTIF)).nonEmpty =>
              logger.error("Script is invalid even when a OP_VERIF or OP_VERNOTIF occurs in an unexecuted OP_IF branch")
              loop(ScriptProgram(p, ScriptErrorBadOpCode),opCount)
            //disabled splice operation
            case _ if p.script.intersect(Seq(OP_CAT, OP_SUBSTR, OP_LEFT, OP_RIGHT)).nonEmpty =>
              logger.error("Script is invalid because it contains a disabled splice operation")
              loop(ScriptProgram(p, ScriptErrorDisabledOpCode),opCount)
            //disabled bitwise operations
            case _ if p.script.intersect(Seq(OP_INVERT, OP_AND, OP_OR, OP_XOR)).nonEmpty =>
              logger.error("Script is invalid because it contains a disabled bitwise operation")
              loop(ScriptProgram(p, ScriptErrorDisabledOpCode),opCount)
            //disabled arithmetic operations
            case _ if p.script.intersect(Seq(OP_MUL, OP_2MUL, OP_DIV, OP_2DIV, OP_MOD, OP_LSHIFT, OP_RSHIFT)).nonEmpty =>
              logger.error("Script is invalid because it contains a disabled arithmetic operation")
              loop(ScriptProgram(p, ScriptErrorDisabledOpCode),opCount)
            //program cannot contain a push operation > 520 bytes
            case _ if (p.script.exists(token => token.bytes.size > maxPushSize)) =>
              logger.error("We have a script constant that is larger than 520 bytes, this is illegal: " + p.script)
              loop(ScriptProgram(p, ScriptErrorPushSize),opCount)
            //program stack size cannot be greater than 1000 elements
            case _ if ((p.stack.size + p.altStack.size) > 1000) =>
              logger.error("We cannot have a stack + alt stack size larger than 1000 elements")
              loop(ScriptProgram(p, ScriptErrorStackSize),opCount)

            //stack operations
            case OP_DUP :: t => loop(opDup(p),calcOpCount(opCount,OP_DUP))
            case OP_DEPTH :: t => loop(opDepth(p),calcOpCount(opCount,OP_DEPTH))
            case OP_TOALTSTACK :: t => loop(opToAltStack(p),calcOpCount(opCount,OP_TOALTSTACK))
            case OP_FROMALTSTACK :: t => loop(opFromAltStack(p),calcOpCount(opCount,OP_FROMALTSTACK))
            case OP_DROP :: t => loop(opDrop(p),calcOpCount(opCount,OP_DROP))
            case OP_IFDUP :: t => loop(opIfDup(p),calcOpCount(opCount,OP_IFDUP))
            case OP_NIP :: t => loop(opNip(p),calcOpCount(opCount,OP_NIP))
            case OP_OVER :: t => loop(opOver(p),calcOpCount(opCount,OP_OVER))
            case OP_PICK :: t => loop(opPick(p),calcOpCount(opCount,OP_PICK))
            case OP_ROLL :: t => loop(opRoll(p),calcOpCount(opCount,OP_ROLL))
            case OP_ROT :: t => loop(opRot(p),calcOpCount(opCount,OP_ROT))
            case OP_2ROT :: t => loop(op2Rot(p),calcOpCount(opCount,OP_2ROT))
            case OP_2DROP :: t => loop(op2Drop(p),calcOpCount(opCount,OP_2DROP))
            case OP_SWAP :: t => loop(opSwap(p),calcOpCount(opCount,OP_SWAP))
            case OP_TUCK :: t => loop(opTuck(p),calcOpCount(opCount,OP_TUCK))
            case OP_2DUP :: t => loop(op2Dup(p),calcOpCount(opCount,OP_2DUP))
            case OP_3DUP :: t => loop(op3Dup(p),calcOpCount(opCount,OP_3DUP))
            case OP_2OVER :: t => loop(op2Over(p),calcOpCount(opCount,OP_2OVER))
            case OP_2SWAP :: t => loop(op2Swap(p),calcOpCount(opCount,OP_2SWAP))

            //arithmetic operations
            case OP_ADD :: t => loop(opAdd(p),calcOpCount(opCount,OP_ADD))
            case OP_1ADD :: t => loop(op1Add(p),calcOpCount(opCount,OP_1ADD))
            case OP_1SUB :: t => loop(op1Sub(p),calcOpCount(opCount,OP_1SUB))
            case OP_SUB :: t => loop(opSub(p),calcOpCount(opCount,OP_SUB))
            case OP_ABS :: t => loop(opAbs(p),calcOpCount(opCount,OP_ABS))
            case OP_NEGATE :: t => loop(opNegate(p),calcOpCount(opCount,OP_NEGATE))
            case OP_NOT :: t => loop(opNot(p),calcOpCount(opCount,OP_NOT))
            case OP_0NOTEQUAL :: t => loop(op0NotEqual(p),calcOpCount(opCount,OP_0NOTEQUAL))
            case OP_BOOLAND :: t => loop(opBoolAnd(p),calcOpCount(opCount,OP_BOOLAND))
            case OP_BOOLOR :: t => loop(opBoolOr(p),calcOpCount(opCount,OP_BOOLOR))
            case OP_NUMEQUAL :: t => loop(opNumEqual(p),calcOpCount(opCount,OP_NUMEQUAL))
            case OP_NUMEQUALVERIFY :: t => loop(opNumEqualVerify(p),calcOpCount(opCount,OP_NUMEQUALVERIFY))
            case OP_NUMNOTEQUAL :: t => loop(opNumNotEqual(p),calcOpCount(opCount,OP_NUMNOTEQUAL))
            case OP_LESSTHAN :: t => loop(opLessThan(p),calcOpCount(opCount,OP_LESSTHAN))
            case OP_GREATERTHAN :: t => loop(opGreaterThan(p),calcOpCount(opCount,OP_GREATERTHAN))
            case OP_LESSTHANOREQUAL :: t => loop(opLessThanOrEqual(p),calcOpCount(opCount,OP_LESSTHANOREQUAL))
            case OP_GREATERTHANOREQUAL :: t => loop(opGreaterThanOrEqual(p),calcOpCount(opCount,OP_GREATERTHANOREQUAL))
            case OP_MIN :: t => loop(opMin(p),calcOpCount(opCount,OP_MIN))
            case OP_MAX :: t => loop(opMax(p),calcOpCount(opCount,OP_MAX))
            case OP_WITHIN :: t => loop(opWithin(p),calcOpCount(opCount,OP_WITHIN))

            //bitwise operations
            case OP_EQUAL :: t => loop(opEqual(p),calcOpCount(opCount,OP_EQUAL))

            case OP_EQUALVERIFY :: t => loop(opEqualVerify(p),calcOpCount(opCount,OP_EQUALVERIFY))

            case OP_0 :: t => loop(ScriptProgram(p, ScriptNumber.zero :: p.stack, t),calcOpCount(opCount,OP_0))
            case (scriptNumberOp : ScriptNumberOperation) :: t =>
              loop(ScriptProgram(p, ScriptNumber(scriptNumberOp.underlying) :: p.stack, t),calcOpCount(opCount,scriptNumberOp))
            case (bytesToPushOntoStack: BytesToPushOntoStack) :: t =>
              loop(pushScriptNumberBytesToStack(p),calcOpCount(opCount,bytesToPushOntoStack))
            case (scriptNumber: ScriptNumber) :: t =>
              loop(ScriptProgram(p, scriptNumber :: p.stack, t),calcOpCount(opCount,scriptNumber))
            case OP_PUSHDATA1 :: t => loop(opPushData1(p),calcOpCount(opCount,OP_PUSHDATA1))
            case OP_PUSHDATA2 :: t => loop(opPushData2(p),calcOpCount(opCount,OP_PUSHDATA2))
            case OP_PUSHDATA4 :: t => loop(opPushData4(p),calcOpCount(opCount,OP_PUSHDATA4))

            case (x : ScriptConstant) :: t => loop(ScriptProgram(p, x :: p.stack, t),calcOpCount(opCount,x))

            //control operations
            case OP_IF :: t => loop(opIf(p),calcOpCount(opCount,OP_IF))
            case OP_NOTIF :: t => loop(opNotIf(p),calcOpCount(opCount,OP_NOTIF))
            case OP_ELSE :: t => loop(opElse(p),calcOpCount(opCount,OP_ELSE))
            case OP_ENDIF :: t => loop(opEndIf(p),calcOpCount(opCount,OP_ENDIF))
            case OP_RETURN :: t => loop(opReturn(p),calcOpCount(opCount,OP_RETURN))

            case OP_VERIFY :: t => loop(opVerify(p),calcOpCount(opCount,OP_VERIFY))

            //crypto operations
            case OP_HASH160 :: t => loop(opHash160(p),calcOpCount(opCount,OP_HASH160))
            case OP_CHECKSIG :: t => loop(opCheckSig(p),calcOpCount(opCount,OP_CHECKSIG))
            case OP_CHECKSIGVERIFY :: t => loop(opCheckSigVerify(p),calcOpCount(opCount,OP_CHECKSIGVERIFY))
            case OP_SHA1 :: t => loop(opSha1(p),calcOpCount(opCount,OP_SHA1))
            case OP_RIPEMD160 :: t => loop(opRipeMd160(p),calcOpCount(opCount,OP_RIPEMD160))
            case OP_SHA256 :: t => loop(opSha256(p),calcOpCount(opCount,OP_SHA256))
            case OP_HASH256 :: t => loop(opHash256(p),calcOpCount(opCount,OP_HASH256))
            case OP_CODESEPARATOR :: t => loop(opCodeSeparator(p),calcOpCount(opCount,OP_CODESEPARATOR))
            case OP_CHECKMULTISIG :: t =>
              opCheckMultiSig(p) match {
                case newProgram : ExecutedScriptProgram =>
                  //script was marked invalid for other reasons, don't need to update the opcount
                  loop(newProgram,opCount)
                case newProgram @ (_ : ExecutionInProgressScriptProgram | _ : PreExecutionScriptProgram) =>
                  val newOpCount = calcOpCount(opCount,OP_CHECKMULTISIG) + BitcoinScriptUtil.numPossibleSignaturesOnStack(program).toInt
                  loop(newProgram,newOpCount)
              }
            case OP_CHECKMULTISIGVERIFY :: t =>
              opCheckMultiSigVerify(p) match {
                case newProgram : ExecutedScriptProgram =>
                  //script was marked invalid for other reasons, don't need to update the opcount
                  loop(newProgram,opCount)
                case newProgram @ (_ : ExecutionInProgressScriptProgram | _ : PreExecutionScriptProgram) =>
                  val newOpCount = calcOpCount(opCount,OP_CHECKMULTISIGVERIFY) + BitcoinScriptUtil.numPossibleSignaturesOnStack(program).toInt
                  loop(newProgram,newOpCount)
              }
            case OP_WITHDRAWPROOFVERIFY :: t => loop(opWithdrawProofVerify(p), calcOpCount(opCount, OP_WITHDRAWPROOFVERIFY))
<<<<<<< HEAD
            case OP_REORGPROOFVERIFY :: t => loop(opReorgProofVerify(p),calcOpCount(opCount, OP_REORGPROOFVERIFY))
=======
            case OP_REORGPROOFVERIFY :: t => loop(opReorgProofVerify(p), calcOpCount(opCount, OP_REORGPROOFVERIFY))
>>>>>>> 5623169e
            //reserved operations
            case OP_NOP :: t =>
              //script discourage upgradeable flag does not apply to a OP_NOP
              loop(ScriptProgram(p, p.stack, t),calcOpCount(opCount,OP_NOP))

            //if we see an OP_NOP and the DISCOURAGE_UPGRADABLE_OP_NOPS flag is set we must fail our program
            case (nop: NOP) :: t if ScriptFlagUtil.discourageUpgradableNOPs(p.flags) =>
              logger.error("We cannot execute a NOP when the ScriptVerifyDiscourageUpgradableNOPs is set")
              loop(ScriptProgram(p, ScriptErrorDiscourageUpgradableNOPs),calcOpCount(opCount,nop))
            case (nop: NOP) :: t => loop(ScriptProgram(p, p.stack, t),calcOpCount(opCount,nop))
            case OP_RESERVED :: t =>
              logger.error("OP_RESERVED automatically marks transaction invalid")
              loop(ScriptProgram(p,ScriptErrorBadOpCode),calcOpCount(opCount,OP_RESERVED))
            case OP_VER :: t =>
              logger.error("Transaction is invalid when executing OP_VER")
              loop(ScriptProgram(p,ScriptErrorBadOpCode),calcOpCount(opCount,OP_VER))
            case OP_RESERVED1 :: t =>
              logger.error("Transaction is invalid when executing OP_RESERVED1")
              loop(ScriptProgram(p,ScriptErrorBadOpCode),calcOpCount(opCount,OP_RESERVED1))
            case OP_RESERVED2 :: t =>
              logger.error("Transaction is invalid when executing OP_RESERVED2")
              loop(ScriptProgram(p,ScriptErrorBadOpCode),calcOpCount(opCount,OP_RESERVED2))

            case (reservedOperation : ReservedOperation) :: t =>
              logger.error("Undefined operation found which automatically fails the script: " + reservedOperation)
              loop(ScriptProgram(p,ScriptErrorBadOpCode),calcOpCount(opCount,reservedOperation))
            //splice operations
            case OP_SIZE :: t => loop(opSize(p),calcOpCount(opCount,OP_SIZE))

            //locktime operations
            case OP_CHECKLOCKTIMEVERIFY :: t =>
              //check if CLTV is enforced yet
              if (ScriptFlagUtil.checkLockTimeVerifyEnabled(p.flags)) loop(opCheckLockTimeVerify(p),calcOpCount(opCount,OP_CHECKLOCKTIMEVERIFY))
              //if not, check to see if we should discourage p
              else if (ScriptFlagUtil.discourageUpgradableNOPs(p.flags)) {
                logger.error("We cannot execute a NOP when the ScriptVerifyDiscourageUpgradableNOPs is set")
                loop(ScriptProgram(p, ScriptErrorDiscourageUpgradableNOPs),calcOpCount(opCount,OP_CHECKLOCKTIMEVERIFY))
              }
              //in this case, just reat OP_CLTV just like a NOP and remove it from the stack
              else loop(ScriptProgram(p, p.script.tail, ScriptProgram.Script),calcOpCount(opCount,OP_CHECKLOCKTIMEVERIFY))
            case OP_CHECKSEQUENCEVERIFY :: t =>
              //check if CLTV is enforced yet
              if (ScriptFlagUtil.checkSequenceVerifyEnabled(p.flags)) loop(opCheckSequenceVerify(p),calcOpCount(opCount,OP_CHECKSEQUENCEVERIFY))
              //if not, check to see if we should discourage p
              else if (ScriptFlagUtil.discourageUpgradableNOPs(p.flags)) {
                logger.error("We cannot execute a NOP when the ScriptVerifyDiscourageUpgradableNOPs is set")
                loop(ScriptProgram(p, ScriptErrorDiscourageUpgradableNOPs),calcOpCount(opCount,OP_CHECKSEQUENCEVERIFY))
              }
              //in this case, just read OP_CSV just like a NOP and remove it from the stack
              else loop(ScriptProgram(p, p.script.tail, ScriptProgram.Script),calcOpCount(opCount,OP_CHECKSEQUENCEVERIFY))
            //no more script operations to run, return whether the program is valid and the final state of the program
            case Nil => loop(ScriptProgram.toExecutedProgram(p),opCount)
            case h :: t => throw new RuntimeException(h + " was unmatched")
          }
      }
    }
  }

  /** Checks the validity of a transaction in accordance to bitcoin core's CheckTransaction function
    * https://github.com/bitcoin/bitcoin/blob/f7a21dae5dbf71d5bc00485215e84e6f2b309d0a/src/main.cpp#L939. */
  def checkTransaction(transaction : Transaction) : Boolean = {
    val inputOutputsNotZero = !(transaction.inputs.isEmpty || transaction.outputs.isEmpty)
    val txNotLargerThanBlock = transaction.bytes.size < Consensus.maxBlockSize
    val outputsSpendValidAmountsOfMoney = !transaction.outputs.exists(o =>
      o.value < CurrencyUnits.zero || o.value > Consensus.maxMoney)

    val outputValues = transaction.outputs.map(_.value)
    val totalSpentByOutputs : CurrencyUnit = outputValues.fold(CurrencyUnits.zero)(_ + _)
    val allOutputsValidMoneyRange = validMoneyRange(totalSpentByOutputs)
    val prevOutputTxIds = transaction.inputs.map(_.previousOutput.txId)
    val noDuplicateInputs = prevOutputTxIds.distinct.size == prevOutputTxIds.size

    val isValidScriptSigForCoinbaseTx = transaction.isCoinbase match {
      case true => transaction.inputs.head.scriptSignature.asmBytes.size >= 2 &&
        transaction.inputs.head.scriptSignature.asmBytes.size <= 100
      case false =>
        //since this is not a coinbase tx we cannot have any empty previous outs inside of inputs
        !transaction.inputs.exists(_.previousOutput == EmptyTransactionOutPoint)
    }
    inputOutputsNotZero && txNotLargerThanBlock && outputsSpendValidAmountsOfMoney && noDuplicateInputs &&
      allOutputsValidMoneyRange && noDuplicateInputs && isValidScriptSigForCoinbaseTx
  }

  /** Determines if the given currency unit is within the valid range for the system */
  def validMoneyRange(currencyUnit : CurrencyUnit) : Boolean = {
    currencyUnit >= CurrencyUnits.zero && currencyUnit <= Consensus.maxMoney
  }

  /**  Calculates the new op count after the execution of the given [[ScriptToken]] */
  private def calcOpCount(oldOpCount: Int, token: ScriptToken):Int = BitcoinScriptUtil.countsTowardsScriptOpLimit(token) match {
    case true => oldOpCount + 1
    case false => oldOpCount
  }

  /** Checks if the transaction contained a witness that we did not use
    * [[https://github.com/bitcoin/bitcoin/blob/528472111b4965b1a99c4bcf08ac5ec93d87f10f/src/script/interpreter.cpp#L1515-L1523]]
    * Return true if witness was NOT used, return false if witness was used. */
  private def hasUnexpectedWitness(program: ScriptProgram): Boolean =  {
    val txSigComponent = program.txSignatureComponent
    logger.debug("TxSigComponent: " + txSigComponent)
    val unexpectedWitness = txSigComponent match {
      case b : BaseTransactionSignatureComponent =>
        b.transaction match {
          case wtx : WitnessTransaction =>
            wtx.witness.witnesses(txSigComponent.inputIndex.toInt).stack.nonEmpty
          case _ : BaseTransaction => false
        }
      case w : WitnessV0TransactionSignatureComponent =>
        val witnessedUsed = w.scriptPubKey match {
          case _ : WitnessScriptPubKey => true
          case _ : P2SHScriptPubKey =>
            val p2shScriptSig = P2SHScriptSignature(txSigComponent.scriptSignature.bytes)
            p2shScriptSig.redeemScript.isInstanceOf[WitnessScriptPubKey]
          case _ : CLTVScriptPubKey | _ : CSVScriptPubKey | _ : MultiSignatureScriptPubKey | _ : NonStandardScriptPubKey |
            _ : P2PKScriptPubKey | _ : P2PKHScriptPubKey | _ : WitnessCommitment | EmptyScriptPubKey =>
            w.witness.stack.isEmpty
        }
        !witnessedUsed
    }

    if (unexpectedWitness) logger.error("Found unexpected witness that was not used by the ScriptProgram: " + program)
    unexpectedWitness
  }
}
object ScriptInterpreter extends ScriptInterpreter<|MERGE_RESOLUTION|>--- conflicted
+++ resolved
@@ -398,11 +398,8 @@
                   loop(newProgram,newOpCount)
               }
             case OP_WITHDRAWPROOFVERIFY :: t => loop(opWithdrawProofVerify(p), calcOpCount(opCount, OP_WITHDRAWPROOFVERIFY))
-<<<<<<< HEAD
+
             case OP_REORGPROOFVERIFY :: t => loop(opReorgProofVerify(p),calcOpCount(opCount, OP_REORGPROOFVERIFY))
-=======
-            case OP_REORGPROOFVERIFY :: t => loop(opReorgProofVerify(p), calcOpCount(opCount, OP_REORGPROOFVERIFY))
->>>>>>> 5623169e
             //reserved operations
             case OP_NOP :: t =>
               //script discourage upgradeable flag does not apply to a OP_NOP
